# Pez – ROS2 Teleoperation, Sensor Integration & Acoustic Control of a Robotic Fish

> A comprehensive solution for underwater robotic teleoperation, sensor integration, and wireless communication using ROS2, Docker, Python sensor drivers, and acoustic modems.

---

## 🌊 Project Overview

### Developed at the Research Center in Robotics and Underwater Technologies (CIRTESU), Universitat Jaume I (UJI), Castellón, Spain.

The **Pez** project enables seamless remote operation and control of an underwater robotic fish by integrating:

* **ROS2 Humble** for robust robotics control
* **Docker** for simplified deployment and reproducibility
* **Bluerobotics Navigator** for actuator control (servos, camera, electromagnet)
* Real-time visualization with **RQT** and **PlotJuggler**
* Integrated environmental sensing (temperature, pressure, depth)
* Custom acoustic communication protocols for remote command transmission

This project facilitates both simulation-based testing and real-world robotic fish teleoperation, designed for use in educational, research, or practical underwater inspection and monitoring scenarios.

---

## 🧰 Technologies & Tools

* [ROS2 Humble](https://docs.ros.org/en/humble/)
* [Docker and Docker Compose](https://docs.docker.com/compose/)
* [Bluerobotics Navigator](https://bluerobotics.com/store/comm-control-power/control/navigator/)
* [RQT](https://wiki.ros.org/rqt)
* [PlotJuggler](https://github.com/facontidavide/PlotJuggler)
* [tsys01-python](https://github.com/bluerobotics/tsys01-python)
* [ms5837-python](https://github.com/bluerobotics/ms5837-python)
* [smbus2](https://pypi.org/project/smbus2/)

---

## 🧱 System Architecture

```
+---------------------------+       +---------------------------+       +---------------------------+
|     Fish-side (Pi 4)      | <---> |     Acoustic Comms        | <---> |       Host-side           |
|---------------------------|       |---------------------------|       |---------------------------|
| - ROS2 Humble (Docker)    |       | - Custom Packet Protocol  |       | - ROS2 Humble (Docker)    |
| - Actuator Control        |       | (Packet A, B, future C)   |       | - Joystick Teleoperation  |
| - Sensor Data Publishing  |       |                           |       | - Real-time Visualization |
|   • TSYS01 Temperature    |       |                           |       | • Sensor Data Reception   |
|   • MS5837 Pressure/Depth |       |                           |       |                           |
+---------------------------+       +---------------------------+       +---------------------------+
```

---

## 🚀 Quick Start

### Fish-side (Raspberry Pi 4, 64-bit)

<<<<<<< HEAD
Copy the compose file from
[`pez_docker/pez`](pez_ros/pez_docker/pez/docker-compose.yml) to the
Raspberry Pi and start one of the **modes**. The compose file pulls the tagged
image automatically:

```bash
cp pez_ros/pez_docker/pez/docker-compose.yml .
=======
Pull the image and start one of the compose **modes**:

```bash
docker pull mapuigsari/pez:core-arm64v8
cd pez_ros/pez_docker/pez
>>>>>>> 715f40c1
# Interactive shell for maintenance
docker compose run --rm pez-dev
# Tele‑op over USB
docker compose up pez-cable
# Tele‑op with acoustic comms
docker compose up pez-comms
```

<<<<<<< HEAD
The same container image is reused – the first word passed to the entrypoint
=======
The same container image is reused – the first word after the image name
>>>>>>> 715f40c1
(`dev`, `cable` or `comms`) selects the launch behaviour.

### Host-side (Ubuntu Jammy, 64-bit compatible)

<<<<<<< HEAD
Clone the repository, copy the compose file from
[`pez_docker/host`](pez_ros/pez_docker/host/docker-compose.yml) and start the
**host** container (`mapuigsari/pez:core-amd64`) in the desired mode:
=======
Clone the repository and start the **host** container
(`mapuigsari/pez:core-amd64`) in the desired mode:
>>>>>>> 715f40c1

```bash
# Clone and copy compose file
git clone https://github.com/mpuigsari/Pez
<<<<<<< HEAD
cp Pez/pez_ros/pez_docker/host/docker-compose.yml ./host-compose.yml
=======
cd Pez/pez_ros/pez_docker/host
>>>>>>> 715f40c1
# Short-lived dev shell
docker compose run --rm pez-dev
# USB/serial tether
docker compose up pez-cable
# Radio/MAVLink comms
docker compose up pez-comms
```

Plug in your joystick (and any serial adapters) before starting.
See [host Docker README](pez_ros/pez_docker/host/README.md) for details.

### Native ROS2 Build (optional)

```bash
cd ~/pez_ws/src
git clone https://github.com/mpuigsari/Pez pez_core
git clone https://github.com/mpuigsari/Pez pez_comms
cd ~/pez_ws
colcon build
source install/setup.bash
```

---

## 📁 Repository Structure

```
Pez
├── pez_ros/
│   ├── pez_docker/   # Docker setups for fish, host and buoy
│   ├── pez_humble/   # ROS 2 packages shared across all platforms
│   └── pez_noetic(discarded)/
├── blueos_ros/       # ROS Noetic workspace for BlueROV2 teleop
└── README.md
```

---

## 🐟 Fish-side Container

ROS 2 Humble image for the onboard Raspberry Pi. It exposes Navigator-driven PWM control and publishes sensor data.

*See [pez_docker](pez_ros/pez_docker/README.md) for all container images.*

---

## 🖥️ Host-side Container & Workspace

Provides ROS 2 Humble with joystick support, visualization tools and optional acoustic modem bridge. The container tag is `mapuigsari/pez:core-amd64`.

* [pez\_humble](pez_ros/pez_humble/README.md)

---

## 🔧 Core ROS Packages

* **[`pez_core`](pez_ros/pez_humble/pez_ws/src/pez_core/README.md)**: Teleoperation, actuator control, and sensor nodes.
* **[`pez_comms`](pez_ros/pez_humble/pez_ws/src/pez_comms/README.md)**: YAML-driven serial communication with plugin extensibility.

---

## 📡 Acoustic Communication

Custom lightweight packets are defined in `pez_comms/core/packet_def.py`:

* **PacketA_Normal** – 8‑bit thruster commands for simple motion.
* **PacketB_Command** – 8‑bit service request/response format.
* **Packet40** – 32‑bit velocity + service field packet for ROS 2 teleop.
* **PacketB_Full** – 32‑bit service command with CRC protection.
* **PacketBlueRov** – 32‑bit twist packet for BlueROV2 control.

These allow a Noetic vehicle and a Humble host to communicate seamlessly over the acoustic modem.

---

## 🚧 Future Work & Roadmap

* **Packet C Implementation** – extended packet carrying 6‑DoF pose data
* **Forward Error Correction (FEC)** – improve reliability of acoustic transmissions
* **Boya Surface Buoy** – Wi‑Fi link to host and acoustic link to fish for increased range
* **Additional Architectures** – Docker support for multiple hardware platforms
* **Enhanced Simulation Environment** – improved simulation tools and automated testing

---

## 🤝 Contributing & License

**License**: *(confirm or specify your license preference)*

---

👤 **Author**

**Max Puig**
Bachelor in Robotics Intelligence – Universitat Jaume I (2021–2025)

> This project forms part of my academic portfolio, demonstrating integration of ROS2, Docker, sensor fusion, and real-time communication for robotic teleoperation.<|MERGE_RESOLUTION|>--- conflicted
+++ resolved
@@ -54,7 +54,6 @@
 
 ### Fish-side (Raspberry Pi 4, 64-bit)
 
-<<<<<<< HEAD
 Copy the compose file from
 [`pez_docker/pez`](pez_ros/pez_docker/pez/docker-compose.yml) to the
 Raspberry Pi and start one of the **modes**. The compose file pulls the tagged
@@ -62,13 +61,7 @@
 
 ```bash
 cp pez_ros/pez_docker/pez/docker-compose.yml .
-=======
-Pull the image and start one of the compose **modes**:
 
-```bash
-docker pull mapuigsari/pez:core-arm64v8
-cd pez_ros/pez_docker/pez
->>>>>>> 715f40c1
 # Interactive shell for maintenance
 docker compose run --rm pez-dev
 # Tele‑op over USB
@@ -77,32 +70,21 @@
 docker compose up pez-comms
 ```
 
-<<<<<<< HEAD
 The same container image is reused – the first word passed to the entrypoint
-=======
-The same container image is reused – the first word after the image name
->>>>>>> 715f40c1
 (`dev`, `cable` or `comms`) selects the launch behaviour.
 
 ### Host-side (Ubuntu Jammy, 64-bit compatible)
 
-<<<<<<< HEAD
 Clone the repository, copy the compose file from
 [`pez_docker/host`](pez_ros/pez_docker/host/docker-compose.yml) and start the
 **host** container (`mapuigsari/pez:core-amd64`) in the desired mode:
-=======
-Clone the repository and start the **host** container
-(`mapuigsari/pez:core-amd64`) in the desired mode:
->>>>>>> 715f40c1
+
 
 ```bash
 # Clone and copy compose file
 git clone https://github.com/mpuigsari/Pez
-<<<<<<< HEAD
 cp Pez/pez_ros/pez_docker/host/docker-compose.yml ./host-compose.yml
-=======
-cd Pez/pez_ros/pez_docker/host
->>>>>>> 715f40c1
+
 # Short-lived dev shell
 docker compose run --rm pez-dev
 # USB/serial tether
